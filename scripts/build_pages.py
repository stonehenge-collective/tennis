--- conflicted
+++ resolved
@@ -2,45 +2,13 @@
 import os
 import tempfile
 from datetime import datetime
-<<<<<<< HEAD
 from collections import defaultdict
-
 
 """
 This page builder now relies solely on `ranking.csv` for all aggregates
 (rating, set and game records). It no longer parses
 match files. This avoids duplication of logic with `scripts/ranking.py`.
 """
-=======
-import glob
-import yaml
-from collections import defaultdict
-
-
-def calculate_game_records():
-    """Calculates all-time game wins and losses for each player from match files."""
-    game_records = defaultdict(lambda: {"won": 0, "lost": 0})
-    match_files = glob.glob("matches/*.yml")
-
-    for match_file in match_files:
-        with open(match_file, "r") as f:
-            match_data = yaml.safe_load(f)
-
-        if not match_data or "players" not in match_data or "sets" not in match_data:
-            continue
-
-        winner, loser = match_data["players"]
-
-        for s in match_data["sets"]:
-            # s[0] is always the match winner's score for the set
-            # s[1] is always the match loser's score for the set
-            game_records[winner]["won"] += s[0]
-            game_records[winner]["lost"] += s[1]
-            game_records[loser]["won"] += s[1]
-            game_records[loser]["lost"] += s[0]
-
-    return dict(game_records)
->>>>>>> 2b1afcc4
 
 
 def get_repo_info():
@@ -84,14 +52,8 @@
     for rank, row in df.iterrows():
         player = row["player"]
         player_link = f'<a href="https://github.com/{player}">{player}</a>'
-<<<<<<< HEAD
         games_record = f'{int(row.get("game_wins", 0))}-{int(row.get("game_losses", 0))}'
         sets_record = f'{int(row.get("set_wins", 0))}-{int(row.get("set_losses", 0))}'
-=======
-        player_games = game_records.get(player, {"won": 0, "lost": 0})
-        record = f'{player_games["won"]}-{player_games["lost"]}'
-        rank_change = format_rank_change(int(row["rank_change"]))
->>>>>>> 2b1afcc4
         table_rows += f"""
         <tr>
             <td>{rank}</td>
